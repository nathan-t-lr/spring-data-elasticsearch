--- conflicted
+++ resolved
@@ -124,25 +124,6 @@
 		this.indicesOptions = indicesOptions;
 	}
 
-<<<<<<< HEAD
-	/**
-	 * Set the {@link ReactiveEntityCallbacks} instance to use when invoking {@link ReactiveEntityCallbacks callbacks}
-	 * like the {@link ReactiveBeforeConvertCallback}.
-	 * <br/>
-	 * Overrides potentially existing {@link ReactiveEntityCallbacks}.
-	 *
-	 * @param entityCallbacks must not be {@literal null}.
-	 * @throws IllegalArgumentException if the given instance is {@literal null}.
-	 * @since 4.0
-	 */
-	public void setEntityCallbacks(ReactiveEntityCallbacks entityCallbacks) {
-
-		Assert.notNull(entityCallbacks, "EntityCallbacks must not be null!");
-
-		this.entityCallbacks = entityCallbacks;
-	}
-=======
->>>>>>> 4eb8f08a
 	// endregion
 
 	// region DocumentOperations
